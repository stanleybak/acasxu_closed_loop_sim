--- conflicted
+++ resolved
@@ -682,10 +682,6 @@
 
     interesting_seed = -1
     interesting_state = None
-<<<<<<< HEAD
-=======
-    fixed_seed = None #835526
->>>>>>> c2608775
 
     if fixed_seed is not None:
         interesting_seed = fixed_seed
